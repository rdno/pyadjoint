#!/usr/bin/env python
# -*- encoding: utf8 -*-
"""
Simple waveform misfit and adjoint source.

This file will also serve as an explanation of how to add new adjoint
sources to Pyadjoint.

:copyright:
    created by Lion Krischer (krischer@geophysik.uni-muenchen.de), 2015
    modified by Yanhua O. Yuan (yanhuay@princeton.edu), 2017
:license:
    BSD 3-Clause ("BSD New" or "BSD Simplified")
"""
from __future__ import absolute_import, division, print_function

import numpy as np
from scipy.integrate import simps

from ..utils import generic_adjoint_source_plot, window_taper
from ..config import ConfigWaveForm


# This is the verbose and pretty name of the adjoint source defined in this
# function.
VERBOSE_NAME = "Waveform Misfit"

# Long and detailed description of the adjoint source defined in this file.
# Don't spare any details. This will be rendered as restructured text in the
# documentation. Be careful to escape the string with an ``r`` prefix.
# Otherwise most backslashes will have a special meaning which messes with the
# TeX like formulas.
DESCRIPTION = r"""
This is the simplest of all misfits and is defined as the squared difference
between observed and synthetic data. The misfit :math:`\chi(\mathbf{m})` for a
given Earth model :math:`\mathbf{m}` and a single receiver and component is
given by

.. math::

    \chi (\mathbf{m}) = \frac{1}{2} \int_0^T \left| \mathbf{d}(t) -
    \mathbf{s}(t, \mathbf{m}) \right| ^ 2 dt

:math:`\mathbf{d}(t)` is the observed data and
:math:`\mathbf{s}(t, \mathbf{m})` the synthetic data.

The adjoint source for the same receiver and component is given by

.. math::

    f^{\dagger}(t) = - \left[ \mathbf{d}(T - t) -
    \mathbf{s}(T - t, \mathbf{m}) \right]

For the sake of simplicity we omit the spatial Kronecker delta and define
the adjoint source as acting solely at the receiver's location. For more
details, please see [Tromp2005]_ and [Bozdag2011]_.

This particular implementation here uses
`Simpson's rule <http://en.wikipedia.org/wiki/Simpson's_rule>`_
to evaluate the definite integral.
"""

# Optional: document any additional parameters this particular adjoint sources
# receives in addition to the ones passed to the central adjoint source
# calculation function. Make sure to indicate the default values. This is a
# bit redundant but the only way I could figure out to make it work with the
# rest of the architecture of pyadjoint.
ADDITIONAL_PARAMETERS = r"""
**taper_percentage** (:class:`float`)
    Decimal percentage of taper at one end (ranging from ``0.0`` (0%) to
    ``0.5`` (50%)). Defaults to ``0.15``.

**taper_type** (:class:`str`)
    The taper type, supports anything :method:`obspy.core.trace.Trace.taper`
    can use. Defaults to ``"hann"``.
"""


# Each adjoint source file must contain a calculate_adjoint_source()
# function. It must take observed, synthetic, min_period, max_period,
# left_window_border, right_window_border, adjoint_src, and figure as
# parameters. Other optional keyword arguments are possible.
def calculate_adjoint_source(observed, synthetic, config, window,
                             adjoint_src, figure):  # NOQA

    if not isinstance(config, ConfigWaveForm):
        raise ValueError("Wrong configure parameters for waveform "
                         "adjoint source")

    ret_val = {}

    measurement = []

    nlen_data = len(synthetic.data)
    deltat = synthetic.stats.delta

    adj = np.zeros(nlen_data)

    misfit_sum = 0.0

    # loop over time windows
    for wins in window:

        measure_wins = {}

        left_window_border = wins[0]
        right_window_border = wins[1]

        left_sample = int(np.floor(left_window_border / deltat)) + 1
        nlen = int(np.floor((right_window_border - left_window_border) /
                            deltat)) + 1
        right_sample = left_sample + nlen

        d = np.zeros(nlen)
        s = np.zeros(nlen)

        d[0: nlen] = observed.data[left_sample: right_sample]
        s[0: nlen] = synthetic.data[left_sample: right_sample]

        # All adjoint sources will need some kind of windowing taper
        # to get rid of kinks at two ends
        window_taper(d, taper_percentage=config.taper_percentage,
                     taper_type=config.taper_type)
        window_taper(s, taper_percentage=config.taper_percentage,
                     taper_type=config.taper_type)

        diff = s - d

        # Integrate with the composite Simpson's rule.
        misfit_win = 0.5 * simps(y=diff**2, dx=deltat)
        misfit_sum += misfit_win

<<<<<<< HEAD
        window_taper(diff[0:nlen], taper_percentage=config.taper_percentage,
                     taper_type=config.taper_type)

=======
        # YY: All adjoint sources will need windowing taper again
        window_taper(diff, taper_percentage=config.taper_percentage,
                     taper_type=config.taper_type)
>>>>>>> 5cf34f26
        adj[left_sample: right_sample] = diff[0:nlen]

        measure_wins["type"] = "wf"
        measure_wins["difference"] = np.mean(diff)
        measure_wins["misfit"] = misfit_win

        measurement.append(measure_wins)

    ret_val["misfit"] = misfit_sum
    ret_val["measurement"] = measurement

    if adjoint_src is True:
        # YY: NOT to Reverse in time
        ret_val["adjoint_source"] = adj

    if figure:
        # return NotImplemented
        generic_adjoint_source_plot(observed, synthetic,
                                    ret_val["adjoint_source"],
                                    ret_val["misfit"],
                                    window, VERBOSE_NAME)

    return ret_val<|MERGE_RESOLUTION|>--- conflicted
+++ resolved
@@ -1,5 +1,5 @@
 #!/usr/bin/env python
-# -*- encoding: utf8 -*-
+# -*- encoding: utf-8 -*-
 """
 Simple waveform misfit and adjoint source.
 
@@ -130,15 +130,10 @@
         misfit_win = 0.5 * simps(y=diff**2, dx=deltat)
         misfit_sum += misfit_win
 
-<<<<<<< HEAD
-        window_taper(diff[0:nlen], taper_percentage=config.taper_percentage,
-                     taper_type=config.taper_type)
-
-=======
         # YY: All adjoint sources will need windowing taper again
         window_taper(diff, taper_percentage=config.taper_percentage,
                      taper_type=config.taper_type)
->>>>>>> 5cf34f26
+
         adj[left_sample: right_sample] = diff[0:nlen]
 
         measure_wins["type"] = "wf"
